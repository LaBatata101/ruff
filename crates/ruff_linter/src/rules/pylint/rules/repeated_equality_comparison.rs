--- conflicted
+++ resolved
@@ -143,12 +143,8 @@
                         elts: comparators.iter().copied().cloned().collect(),
                         range: TextRange::default(),
                         ctx: ExprContext::Load,
-<<<<<<< HEAD
                         parenthesized: true,
-                    })],
-=======
                     })]),
->>>>>>> 8ec56277
                     range: bool_op.range(),
                 })),
                 bool_op.range(),
