import os
import os.path

p = "/foo"
q = "bar"

a = os.path.abspath(p)
aa = os.chmod(p)
aaa = os.mkdir(p)
os.makedirs(p)
os.rename(p)
os.replace(p)
os.rmdir(p)
os.remove(p)
os.unlink(p)
os.getcwd(p)
b = os.path.exists(p)
bb = os.path.expanduser(p)
bbb = os.path.isdir(p)
bbbb = os.path.isfile(p)
bbbbb = os.path.islink(p)
os.readlink(p)
os.stat(p)
os.path.isabs(p)
os.path.join(p, q)
os.sep.join([p, q])
os.sep.join((p, q))
os.path.basename(p)
os.path.dirname(p)
os.path.samefile(p)
os.path.splitext(p)
with open(p) as fp:
    fp.read()
open(p).close()
os.getcwdb(p)
os.path.join(p, *q)
os.sep.join(p, *q)

# https://github.com/astral-sh/ruff/issues/7620
def opener(path, flags):
    return os.open(path, flags, dir_fd=os.open('somedir', os.O_RDONLY))


open(p, closefd=False)
open(p, opener=opener)
open(p, mode='r', buffering=-1, encoding=None, errors=None, newline=None, closefd=True, opener=None)
open(p, 'r', - 1, None, None, None, True, None)
open(p, 'r', - 1, None, None, None, False, opener)

# Cannot be upgraded `pathlib.Open` does not support fds
# See https://github.com/astral-sh/ruff/issues/12871
open(1)
open(1, "w")
x = 2
open(x)
def foo(y: int):
    open(y)

<<<<<<< HEAD
# https://github.com/astral-sh/ruff/issues/17694
os.rename("src", "dst", src_dir_fd=3, dst_dir_fd=4)
os.rename(b"src", b"dst", src_dir_fd=3, dst_dir_fd=4)
=======
# https://github.com/astral-sh/ruff/issues/17691
def f() -> int:
    return 1
open(f())

open(b"foo")
byte_str = b"bar"
open(byte_str)

def bytes_str_func() -> bytes:
    return b"foo"
open(bytes_str_func())
>>>>>>> 8c68d30c
<|MERGE_RESOLUTION|>--- conflicted
+++ resolved
@@ -56,11 +56,7 @@
 def foo(y: int):
     open(y)
 
-<<<<<<< HEAD
-# https://github.com/astral-sh/ruff/issues/17694
-os.rename("src", "dst", src_dir_fd=3, dst_dir_fd=4)
-os.rename(b"src", b"dst", src_dir_fd=3, dst_dir_fd=4)
-=======
+
 # https://github.com/astral-sh/ruff/issues/17691
 def f() -> int:
     return 1
@@ -73,4 +69,7 @@
 def bytes_str_func() -> bytes:
     return b"foo"
 open(bytes_str_func())
->>>>>>> 8c68d30c
+
+# https://github.com/astral-sh/ruff/issues/17694
+os.rename("src", "dst", src_dir_fd=3, dst_dir_fd=4)
+os.rename(b"src", b"dst", src_dir_fd=3, dst_dir_fd=4)