--- conflicted
+++ resolved
@@ -1097,16 +1097,9 @@
                 kind,
                 value,
                 range: _,
-<<<<<<< HEAD
-            }) => Self::IpyEscapeCommand(ExprIpyEscapeCommand {
-                kind: *kind,
-                value: value.as_str(),
-            }),
+            }) => Self::IpyEscapeCommand(ExprIpyEscapeCommand { kind: *kind, value }),
             #[allow(deprecated)]
             ast::Expr::Invalid(_) => Self::Invalid,
-=======
-            }) => Self::IpyEscapeCommand(ExprIpyEscapeCommand { kind: *kind, value }),
->>>>>>> 8ec56277
         }
     }
 }
