//! Token type for Python source code created by the lexer and consumed by the `ruff_python_parser`.
//!
//! This module defines the tokens that the lexer recognizes. The tokens are
//! loosely based on the token definitions found in the [CPython source].
//!
//! [CPython source]: https://github.com/python/cpython/blob/dfc2e065a2e71011017077e549cd2f9bf4944c54/Include/internal/pycore_token.h;

use ruff_python_ast::{BoolOp, Int, IpyEscapeKind, Operator, UnaryOp};
use ruff_text_size::TextSize;
use std::fmt;

use crate::Mode;

/// The set of tokens the Python source code can be tokenized in.
#[derive(Clone, Debug, PartialEq, is_macro::Is)]
pub enum Tok {
    /// Token value for a name, commonly known as an identifier.
    Name {
        /// The name value.
        name: Box<str>,
    },
    /// Token value for an integer.
    Int {
        /// The integer value.
        value: Int,
    },
    /// Token value for a floating point number.
    Float {
        /// The float value.
        value: f64,
    },
    /// Token value for a complex number.
    Complex {
        /// The real part of the complex number.
        real: f64,
        /// The imaginary part of the complex number.
        imag: f64,
    },
    /// Token value for a string.
    String {
        /// The string value.
        value: Box<str>,
        /// The kind of string.
        kind: StringKind,
        /// Whether the string is triple quoted.
        triple_quoted: bool,
    },
    /// Token value for the start of an f-string. This includes the `f`/`F`/`fr` prefix
    /// and the opening quote(s).
    FStringStart,
    /// Token value that includes the portion of text inside the f-string that's not
    /// part of the expression part and isn't an opening or closing brace.
    FStringMiddle {
        /// The string value.
        value: Box<str>,
        /// Whether the string is raw or not.
        is_raw: bool,
        /// Whether the string is triple quoted.
        triple_quoted: bool,
    },
    /// Token value for the end of an f-string. This includes the closing quote.
    FStringEnd,
    /// Token value for IPython escape commands. These are recognized by the lexer
    /// only when the mode is [`Mode::Ipython`].
    IpyEscapeCommand {
        /// The magic command value.
        value: Box<str>,
        /// The kind of magic command.
        kind: IpyEscapeKind,
    },
    /// Token value for a comment. These are filtered out of the token stream prior to parsing.
    Comment(Box<str>),
    /// Token value for a newline.
    Newline,
    /// Token value for a newline that is not a logical line break. These are filtered out of
    /// the token stream prior to parsing.
    NonLogicalNewline,
    /// Token value for an indent.
    Indent,
    /// Token value for a dedent.
    Dedent,
    EndOfFile,
    /// Token value for a question mark `?`. This is only used in [`Mode::Ipython`].
    Question,
    /// Token value for a exclamation mark `!`.
    Exclamation,
    /// Token value for a left parenthesis `(`.
    Lpar,
    /// Token value for a right parenthesis `)`.
    Rpar,
    /// Token value for a left square bracket `[`.
    Lsqb,
    /// Token value for a right square bracket `]`.
    Rsqb,
    /// Token value for a colon `:`.
    Colon,
    /// Token value for a comma `,`.
    Comma,
    /// Token value for a semicolon `;`.
    Semi,
    /// Token value for plus `+`.
    Plus,
    /// Token value for minus `-`.
    Minus,
    /// Token value for star `*`.
    Star,
    /// Token value for slash `/`.
    Slash,
    /// Token value for vertical bar `|`.
    Vbar,
    /// Token value for ampersand `&`.
    Amper,
    /// Token value for less than `<`.
    Less,
    /// Token value for greater than `>`.
    Greater,
    /// Token value for equal `=`.
    Equal,
    /// Token value for dot `.`.
    Dot,
    /// Token value for percent `%`.
    Percent,
    /// Token value for left bracket `{`.
    Lbrace,
    /// Token value for right bracket `}`.
    Rbrace,
    /// Token value for double equal `==`.
    EqEqual,
    /// Token value for not equal `!=`.
    NotEqual,
    /// Token value for less than or equal `<=`.
    LessEqual,
    /// Token value for greater than or equal `>=`.
    GreaterEqual,
    /// Token value for tilde `~`.
    Tilde,
    /// Token value for caret `^`.
    CircumFlex,
    /// Token value for left shift `<<`.
    LeftShift,
    /// Token value for right shift `>>`.
    RightShift,
    /// Token value for double star `**`.
    DoubleStar,
    /// Token value for double star equal `**=`.
    DoubleStarEqual,
    /// Token value for plus equal `+=`.
    PlusEqual,
    /// Token value for minus equal `-=`.
    MinusEqual,
    /// Token value for star equal `*=`.
    StarEqual,
    /// Token value for slash equal `/=`.
    SlashEqual,
    /// Token value for percent equal `%=`.
    PercentEqual,
    /// Token value for ampersand equal `&=`.
    AmperEqual,
    /// Token value for vertical bar equal `|=`.
    VbarEqual,
    /// Token value for caret equal `^=`.
    CircumflexEqual,
    /// Token value for left shift equal `<<=`.
    LeftShiftEqual,
    /// Token value for right shift equal `>>=`.
    RightShiftEqual,
    /// Token value for double slash `//`.
    DoubleSlash,
    /// Token value for double slash equal `//=`.
    DoubleSlashEqual,
    /// Token value for colon equal `:=`.
    ColonEqual,
    /// Token value for at `@`.
    At,
    /// Token value for at equal `@=`.
    AtEqual,
    /// Token value for arrow `->`.
    Rarrow,
    /// Token value for ellipsis `...`.
    Ellipsis,

    // Self documenting.
    // Keywords (alphabetically):
    False,
    None,
    True,

    And,
    As,
    Assert,
    Async,
    Await,
    Break,
    Class,
    Continue,
    Def,
    Del,
    Elif,
    Else,
    Except,
    Finally,
    For,
    From,
    Global,
    If,
    Import,
    In,
    Is,
    Lambda,
    Nonlocal,
    Not,
    Or,
    Pass,
    Raise,
    Return,
    Try,
    While,
    Match,
    Type,
    Case,
    With,
    Yield,

    Unknown,
    // RustPython specific.
    StartModule,
    StartExpression,
}

impl Tok {
    pub fn start_marker(mode: Mode) -> Self {
        match mode {
            Mode::Module | Mode::Ipython => Tok::StartModule,
            Mode::Expression => Tok::StartExpression,
        }
    }
}

impl fmt::Display for Tok {
    fn fmt(&self, f: &mut fmt::Formatter<'_>) -> fmt::Result {
        #[allow(clippy::enum_glob_use)]
        use Tok::*;
        match self {
            Name { name } => write!(f, "{name}"),
            Int { value } => write!(f, "{value}"),
            Float { value } => write!(f, "{value}"),
            Complex { real, imag } => write!(f, "{real}j{imag}"),
            String {
                value,
                kind,
                triple_quoted,
            } => {
                let quotes = "\"".repeat(if *triple_quoted { 3 } else { 1 });
                write!(f, "{kind}{quotes}{value}{quotes}")
            }
            FStringStart => f.write_str("FStringStart"),
            FStringMiddle { value, .. } => f.write_str(value),
            FStringEnd => f.write_str("FStringEnd"),
            IpyEscapeCommand { kind, value } => write!(f, "{kind}{value}"),
            Newline => f.write_str("Newline"),
            NonLogicalNewline => f.write_str("NonLogicalNewline"),
            Indent => f.write_str("Indent"),
            Dedent => f.write_str("Dedent"),
            StartModule => f.write_str("StartProgram"),
            StartExpression => f.write_str("StartExpression"),
            EndOfFile => f.write_str("EOF"),
            Question => f.write_str("?"),
            Exclamation => f.write_str("!"),
            Lpar => f.write_str("("),
            Rpar => f.write_str(")"),
            Lsqb => f.write_str("["),
            Rsqb => f.write_str("]"),
            Colon => f.write_str(":"),
            Comma => f.write_str(","),
            Comment(value) => f.write_str(value),
            Semi => f.write_str(";"),
            Plus => f.write_str("+"),
            Minus => f.write_str("-"),
            Star => f.write_str("*"),
            Slash => f.write_str("/"),
            Vbar => f.write_str("|"),
            Amper => f.write_str("&"),
            Less => f.write_str("<"),
            Greater => f.write_str(">"),
            Equal => f.write_str("="),
            Dot => f.write_str("."),
            Percent => f.write_str("%"),
            Lbrace => f.write_str("{"),
            Rbrace => f.write_str("}"),
            EqEqual => f.write_str("=="),
            NotEqual => f.write_str("!="),
            LessEqual => f.write_str("<="),
            GreaterEqual => f.write_str(">="),
            Tilde => f.write_str("~"),
            CircumFlex => f.write_str("^"),
            LeftShift => f.write_str("<<"),
            RightShift => f.write_str(">>"),
            DoubleStar => f.write_str("**"),
            DoubleStarEqual => f.write_str("**="),
            PlusEqual => f.write_str("+="),
            MinusEqual => f.write_str("-="),
            StarEqual => f.write_str("*="),
            SlashEqual => f.write_str("/="),
            PercentEqual => f.write_str("%="),
            AmperEqual => f.write_str("&="),
            VbarEqual => f.write_str("|="),
            CircumflexEqual => f.write_str("^="),
            LeftShiftEqual => f.write_str("<<="),
            RightShiftEqual => f.write_str(">>="),
            DoubleSlash => f.write_str("//"),
            DoubleSlashEqual => f.write_str("//="),
            At => f.write_str("@"),
            AtEqual => f.write_str("@="),
            Rarrow => f.write_str("->"),
            Ellipsis => f.write_str("..."),
            False => f.write_str("False"),
            None => f.write_str("None"),
            True => f.write_str("True"),
            And => f.write_str("and"),
            As => f.write_str("as"),
            Assert => f.write_str("assert"),
            Async => f.write_str("async"),
            Await => f.write_str("await"),
            Break => f.write_str("break"),
            Class => f.write_str("class"),
            Continue => f.write_str("continue"),
            Def => f.write_str("def"),
            Del => f.write_str("del"),
            Elif => f.write_str("elif"),
            Else => f.write_str("else"),
            Except => f.write_str("except"),
            Finally => f.write_str("finally"),
            For => f.write_str("for"),
            From => f.write_str("from"),
            Global => f.write_str("global"),
            If => f.write_str("if"),
            Import => f.write_str("import"),
            In => f.write_str("in"),
            Is => f.write_str("is"),
            Lambda => f.write_str("lambda"),
            Nonlocal => f.write_str("nonlocal"),
            Not => f.write_str("not"),
            Or => f.write_str("or"),
            Pass => f.write_str("pass"),
            Raise => f.write_str("raise"),
            Return => f.write_str("return"),
            Try => f.write_str("try"),
            While => f.write_str("while"),
            Match => f.write_str("match"),
            Type => f.write_str("type"),
            Case => f.write_str("case"),
            With => f.write_str("with"),
            Yield => f.write_str("yield"),
            ColonEqual => f.write_str(":="),
            Unknown => f.write_str("<Unknown>>"),
        }
    }
}

/// The kind of string literal as described in the [String and Bytes literals]
/// section of the Python reference.
///
/// Note that f-strings are not included here, because as of [PEP 701] they
/// emit different tokens than other string literals.
///
/// [String and Bytes literals]: https://docs.python.org/3/reference/lexical_analysis.html#string-and-bytes-literals
/// [PEP 701]: https://peps.python.org/pep-0701/
#[derive(PartialEq, Eq, Debug, Clone, Hash, Copy)] // TODO: is_macro::Is
pub enum StringKind {
    /// A normal string literal with no prefix.
    String,
    /// A byte string literal, with a `b` or `B` prefix.
    Bytes,
    /// A raw string literal, with a `r` or `R` prefix.
    RawString,
    /// A raw byte string literal, with a `rb`/`br` or `rB`/`Br` or `Rb`/`bR` or `RB`/`BR` prefix.
    RawBytes,
    /// A unicode string literal, with a `u` or `U` prefix.
    Unicode,
}

impl TryFrom<char> for StringKind {
    type Error = String;

    fn try_from(ch: char) -> Result<Self, String> {
        match ch {
            'r' | 'R' => Ok(StringKind::RawString),
            'u' | 'U' => Ok(StringKind::Unicode),
            'b' | 'B' => Ok(StringKind::Bytes),
            c => Err(format!("Unexpected string prefix: {c}")),
        }
    }
}

impl TryFrom<[char; 2]> for StringKind {
    type Error = String;

    fn try_from(chars: [char; 2]) -> Result<Self, String> {
        match chars {
            ['r' | 'R', 'b' | 'B'] => Ok(StringKind::RawBytes),
            ['b' | 'B', 'r' | 'R'] => Ok(StringKind::RawBytes),
            [c1, c2] => Err(format!("Unexpected string prefix: {c1}{c2}")),
        }
    }
}

impl fmt::Display for StringKind {
    fn fmt(&self, f: &mut fmt::Formatter<'_>) -> fmt::Result {
        f.write_str(self.as_str())
    }
}

impl StringKind {
    /// Returns true if the string is a raw string, i,e one of
    /// [`StringKind::RawString`] or [`StringKind::RawBytes`].
    pub fn is_raw(&self) -> bool {
        use StringKind::{RawBytes, RawString};
        matches!(self, RawString | RawBytes)
    }

    /// Returns true if the string is a byte string, i,e one of
    /// [`StringKind::Bytes`] or [`StringKind::RawBytes`].
    pub fn is_any_bytes(&self) -> bool {
        use StringKind::{Bytes, RawBytes};
        matches!(self, Bytes | RawBytes)
    }

    /// Returns true if the string is a unicode string, i,e [`StringKind::Unicode`].
    pub fn is_unicode(&self) -> bool {
        matches!(self, StringKind::Unicode)
    }

    /// Returns the number of characters in the prefix.
    pub fn prefix_len(&self) -> TextSize {
        use StringKind::{Bytes, RawBytes, RawString, String, Unicode};
        let len = match self {
            String => 0,
            RawString | Unicode | Bytes => 1,
            RawBytes => 2,
        };
        len.into()
    }

    pub fn as_str(&self) -> &'static str {
        use StringKind::{Bytes, RawBytes, RawString, String, Unicode};
        match self {
            String => "",
            Bytes => "b",
            RawString => "r",
            RawBytes => "rb",
            Unicode => "u",
        }
    }
}

#[derive(Copy, Clone, PartialEq, Eq, Hash, Debug)]
pub enum TokenKind {
    /// Token value for a name, commonly known as an identifier.
    Name,
    /// Token value for an integer.
    Int,
    /// Token value for a floating point number.
    Float,
    /// Token value for a complex number.
    Complex,
    /// Token value for a string.
    String,
    /// Token value for the start of an f-string. This includes the `f`/`F`/`fr` prefix
    /// and the opening quote(s).
    FStringStart,
    /// Token value that includes the portion of text inside the f-string that's not
    /// part of the expression part and isn't an opening or closing brace.
    FStringMiddle,
    /// Token value for the end of an f-string. This includes the closing quote.
    FStringEnd,
    /// Token value for a IPython escape command.
    EscapeCommand,
    /// Token value for a comment. These are filtered out of the token stream prior to parsing.
    Comment,
    /// Token value for a newline.
    Newline,
    /// Token value for a newline that is not a logical line break. These are filtered out of
    /// the token stream prior to parsing.
    NonLogicalNewline,
    /// Token value for an indent.
    Indent,
    /// Token value for a dedent.
    Dedent,
    EndOfFile,
    /// Token value for a question mark `?`.
    Question,
    /// Token value for an exclamation mark `!`.
    Exclamation,
    /// Token value for a left parenthesis `(`.
    Lpar,
    /// Token value for a right parenthesis `)`.
    Rpar,
    /// Token value for a left square bracket `[`.
    Lsqb,
    /// Token value for a right square bracket `]`.
    Rsqb,
    /// Token value for a colon `:`.
    Colon,
    /// Token value for a comma `,`.
    Comma,
    /// Token value for a semicolon `;`.
    Semi,
    /// Token value for plus `+`.
    Plus,
    /// Token value for minus `-`.
    Minus,
    /// Token value for star `*`.
    Star,
    /// Token value for slash `/`.
    Slash,
    /// Token value for vertical bar `|`.
    Vbar,
    /// Token value for ampersand `&`.
    Amper,
    /// Token value for less than `<`.
    Less,
    /// Token value for greater than `>`.
    Greater,
    /// Token value for equal `=`.
    Equal,
    /// Token value for dot `.`.
    Dot,
    /// Token value for percent `%`.
    Percent,
    /// Token value for left bracket `{`.
    Lbrace,
    /// Token value for right bracket `}`.
    Rbrace,
    /// Token value for double equal `==`.
    EqEqual,
    /// Token value for not equal `!=`.
    NotEqual,
    /// Token value for less than or equal `<=`.
    LessEqual,
    /// Token value for greater than or equal `>=`.
    GreaterEqual,
    /// Token value for tilde `~`.
    Tilde,
    /// Token value for caret `^`.
    CircumFlex,
    /// Token value for left shift `<<`.
    LeftShift,
    /// Token value for right shift `>>`.
    RightShift,
    /// Token value for double star `**`.
    DoubleStar,
    /// Token value for double star equal `**=`.
    DoubleStarEqual,
    /// Token value for plus equal `+=`.
    PlusEqual,
    /// Token value for minus equal `-=`.
    MinusEqual,
    /// Token value for star equal `*=`.
    StarEqual,
    /// Token value for slash equal `/=`.
    SlashEqual,
    /// Token value for percent equal `%=`.
    PercentEqual,
    /// Token value for ampersand equal `&=`.
    AmperEqual,
    /// Token value for vertical bar equal `|=`.
    VbarEqual,
    /// Token value for caret equal `^=`.
    CircumflexEqual,
    /// Token value for left shift equal `<<=`.
    LeftShiftEqual,
    /// Token value for right shift equal `>>=`.
    RightShiftEqual,
    /// Token value for double slash `//`.
    DoubleSlash,
    /// Token value for double slash equal `//=`.
    DoubleSlashEqual,
    /// Token value for colon equal `:=`.
    ColonEqual,
    /// Token value for at `@`.
    At,
    /// Token value for at equal `@=`.
    AtEqual,
    /// Token value for arrow `->`.
    Rarrow,
    /// Token value for ellipsis `...`.
    Ellipsis,

    // Self documenting.
    // Keywords (alphabetically):
    False,
    None,
    True,

    And,
    As,
    Assert,
    Async,
    Await,
    Break,
    Class,
    Continue,
    Def,
    Del,
    Elif,
    Else,
    Except,
    Finally,
    For,
    From,
    Global,
    If,
    Import,
    In,
    Is,
    Lambda,
    Nonlocal,
    Not,
    Or,
    Pass,
    Raise,
    Return,
    Try,
    While,
    Match,
    Type,
    Case,
    With,
    Yield,

    Unknown,
    // RustPython specific.
    StartModule,
    StartInteractive,
    StartExpression,
}

impl TokenKind {
    #[inline]
    pub const fn is_newline(&self) -> bool {
        matches!(self, TokenKind::Newline | TokenKind::NonLogicalNewline)
    }

    #[inline]
    pub const fn is_unary(&self) -> bool {
        matches!(self, TokenKind::Plus | TokenKind::Minus)
    }

    #[inline]
    pub const fn is_keyword(&self) -> bool {
        matches!(
            self,
            TokenKind::False
                | TokenKind::True
                | TokenKind::None
                | TokenKind::And
                | TokenKind::As
                | TokenKind::Assert
                | TokenKind::Await
                | TokenKind::Break
                | TokenKind::Class
                | TokenKind::Continue
                | TokenKind::Def
                | TokenKind::Del
                | TokenKind::Elif
                | TokenKind::Else
                | TokenKind::Except
                | TokenKind::Finally
                | TokenKind::For
                | TokenKind::From
                | TokenKind::Global
                | TokenKind::If
                | TokenKind::Import
                | TokenKind::In
                | TokenKind::Is
                | TokenKind::Lambda
                | TokenKind::Nonlocal
                | TokenKind::Not
                | TokenKind::Or
                | TokenKind::Pass
                | TokenKind::Raise
                | TokenKind::Return
                | TokenKind::Try
                | TokenKind::While
                | TokenKind::With
                | TokenKind::Yield
        )
    }

    #[inline]
    pub const fn is_operator(&self) -> bool {
        matches!(
            self,
            TokenKind::Lpar
                | TokenKind::Rpar
                | TokenKind::Lsqb
                | TokenKind::Rsqb
                | TokenKind::Comma
                | TokenKind::Semi
                | TokenKind::Plus
                | TokenKind::Minus
                | TokenKind::Star
                | TokenKind::Slash
                | TokenKind::Vbar
                | TokenKind::Amper
                | TokenKind::Less
                | TokenKind::Greater
                | TokenKind::Equal
                | TokenKind::Dot
                | TokenKind::Percent
                | TokenKind::Lbrace
                | TokenKind::Rbrace
                | TokenKind::EqEqual
                | TokenKind::NotEqual
                | TokenKind::LessEqual
                | TokenKind::GreaterEqual
                | TokenKind::Tilde
                | TokenKind::CircumFlex
                | TokenKind::LeftShift
                | TokenKind::RightShift
                | TokenKind::DoubleStar
                | TokenKind::PlusEqual
                | TokenKind::MinusEqual
                | TokenKind::StarEqual
                | TokenKind::SlashEqual
                | TokenKind::PercentEqual
                | TokenKind::AmperEqual
                | TokenKind::VbarEqual
                | TokenKind::CircumflexEqual
                | TokenKind::LeftShiftEqual
                | TokenKind::RightShiftEqual
                | TokenKind::DoubleStarEqual
                | TokenKind::DoubleSlash
                | TokenKind::DoubleSlashEqual
                | TokenKind::At
                | TokenKind::AtEqual
                | TokenKind::Rarrow
                | TokenKind::Ellipsis
                | TokenKind::ColonEqual
                | TokenKind::Colon
                | TokenKind::And
                | TokenKind::Or
                | TokenKind::Not
                | TokenKind::In
                | TokenKind::Is
        )
    }

    #[inline]
    pub const fn is_singleton(&self) -> bool {
        matches!(self, TokenKind::False | TokenKind::True | TokenKind::None)
    }

    #[inline]
    pub const fn is_trivia(&self) -> bool {
        matches!(
            self,
            TokenKind::Newline
                | TokenKind::Indent
                | TokenKind::Dedent
                | TokenKind::NonLogicalNewline
                | TokenKind::Comment
        )
    }

    #[inline]
    pub const fn is_arithmetic(&self) -> bool {
        matches!(
            self,
            TokenKind::DoubleStar
                | TokenKind::Star
                | TokenKind::Plus
                | TokenKind::Minus
                | TokenKind::Slash
                | TokenKind::DoubleSlash
                | TokenKind::At
        )
    }

    #[inline]
    pub const fn is_bitwise_or_shift(&self) -> bool {
        matches!(
            self,
            TokenKind::LeftShift
                | TokenKind::LeftShiftEqual
                | TokenKind::RightShift
                | TokenKind::RightShiftEqual
                | TokenKind::Amper
                | TokenKind::AmperEqual
                | TokenKind::Vbar
                | TokenKind::VbarEqual
                | TokenKind::CircumFlex
                | TokenKind::CircumflexEqual
                | TokenKind::Tilde
        )
    }

    #[inline]
    pub const fn is_soft_keyword(&self) -> bool {
        matches!(self, TokenKind::Match | TokenKind::Case)
    }

    #[inline]
    pub const fn is_compare_operator(&self) -> bool {
        matches!(
            self,
            TokenKind::Not
                | TokenKind::In
                | TokenKind::Is
                | TokenKind::EqEqual
                | TokenKind::NotEqual
                | TokenKind::Less
                | TokenKind::LessEqual
                | TokenKind::Greater
                | TokenKind::GreaterEqual
        )
    }

    #[inline]
    pub const fn is_bool_operator(&self) -> bool {
        matches!(self, TokenKind::And | TokenKind::Or)
    }

    pub const fn from_token(token: &Tok) -> Self {
        match token {
            Tok::Name { .. } => TokenKind::Name,
            Tok::Int { .. } => TokenKind::Int,
            Tok::Float { .. } => TokenKind::Float,
            Tok::Complex { .. } => TokenKind::Complex,
            Tok::String { .. } => TokenKind::String,
            Tok::FStringStart => TokenKind::FStringStart,
            Tok::FStringMiddle { .. } => TokenKind::FStringMiddle,
            Tok::FStringEnd => TokenKind::FStringEnd,
            Tok::IpyEscapeCommand { .. } => TokenKind::EscapeCommand,
            Tok::Comment(_) => TokenKind::Comment,
            Tok::Newline => TokenKind::Newline,
            Tok::NonLogicalNewline => TokenKind::NonLogicalNewline,
            Tok::Indent => TokenKind::Indent,
            Tok::Dedent => TokenKind::Dedent,
            Tok::EndOfFile => TokenKind::EndOfFile,
            Tok::Question => TokenKind::Question,
            Tok::Exclamation => TokenKind::Exclamation,
            Tok::Lpar => TokenKind::Lpar,
            Tok::Rpar => TokenKind::Rpar,
            Tok::Lsqb => TokenKind::Lsqb,
            Tok::Rsqb => TokenKind::Rsqb,
            Tok::Colon => TokenKind::Colon,
            Tok::Comma => TokenKind::Comma,
            Tok::Semi => TokenKind::Semi,
            Tok::Plus => TokenKind::Plus,
            Tok::Minus => TokenKind::Minus,
            Tok::Star => TokenKind::Star,
            Tok::Slash => TokenKind::Slash,
            Tok::Vbar => TokenKind::Vbar,
            Tok::Amper => TokenKind::Amper,
            Tok::Less => TokenKind::Less,
            Tok::Greater => TokenKind::Greater,
            Tok::Equal => TokenKind::Equal,
            Tok::Dot => TokenKind::Dot,
            Tok::Percent => TokenKind::Percent,
            Tok::Lbrace => TokenKind::Lbrace,
            Tok::Rbrace => TokenKind::Rbrace,
            Tok::EqEqual => TokenKind::EqEqual,
            Tok::NotEqual => TokenKind::NotEqual,
            Tok::LessEqual => TokenKind::LessEqual,
            Tok::GreaterEqual => TokenKind::GreaterEqual,
            Tok::Tilde => TokenKind::Tilde,
            Tok::CircumFlex => TokenKind::CircumFlex,
            Tok::LeftShift => TokenKind::LeftShift,
            Tok::RightShift => TokenKind::RightShift,
            Tok::DoubleStar => TokenKind::DoubleStar,
            Tok::DoubleStarEqual => TokenKind::DoubleStarEqual,
            Tok::PlusEqual => TokenKind::PlusEqual,
            Tok::MinusEqual => TokenKind::MinusEqual,
            Tok::StarEqual => TokenKind::StarEqual,
            Tok::SlashEqual => TokenKind::SlashEqual,
            Tok::PercentEqual => TokenKind::PercentEqual,
            Tok::AmperEqual => TokenKind::AmperEqual,
            Tok::VbarEqual => TokenKind::VbarEqual,
            Tok::CircumflexEqual => TokenKind::CircumflexEqual,
            Tok::LeftShiftEqual => TokenKind::LeftShiftEqual,
            Tok::RightShiftEqual => TokenKind::RightShiftEqual,
            Tok::DoubleSlash => TokenKind::DoubleSlash,
            Tok::DoubleSlashEqual => TokenKind::DoubleSlashEqual,
            Tok::ColonEqual => TokenKind::ColonEqual,
            Tok::At => TokenKind::At,
            Tok::AtEqual => TokenKind::AtEqual,
            Tok::Rarrow => TokenKind::Rarrow,
            Tok::Ellipsis => TokenKind::Ellipsis,
            Tok::False => TokenKind::False,
            Tok::None => TokenKind::None,
            Tok::True => TokenKind::True,
            Tok::And => TokenKind::And,
            Tok::As => TokenKind::As,
            Tok::Assert => TokenKind::Assert,
            Tok::Async => TokenKind::Async,
            Tok::Await => TokenKind::Await,
            Tok::Break => TokenKind::Break,
            Tok::Class => TokenKind::Class,
            Tok::Continue => TokenKind::Continue,
            Tok::Def => TokenKind::Def,
            Tok::Del => TokenKind::Del,
            Tok::Elif => TokenKind::Elif,
            Tok::Else => TokenKind::Else,
            Tok::Except => TokenKind::Except,
            Tok::Finally => TokenKind::Finally,
            Tok::For => TokenKind::For,
            Tok::From => TokenKind::From,
            Tok::Global => TokenKind::Global,
            Tok::If => TokenKind::If,
            Tok::Import => TokenKind::Import,
            Tok::In => TokenKind::In,
            Tok::Is => TokenKind::Is,
            Tok::Lambda => TokenKind::Lambda,
            Tok::Nonlocal => TokenKind::Nonlocal,
            Tok::Not => TokenKind::Not,
            Tok::Or => TokenKind::Or,
            Tok::Pass => TokenKind::Pass,
            Tok::Raise => TokenKind::Raise,
            Tok::Return => TokenKind::Return,
            Tok::Try => TokenKind::Try,
            Tok::While => TokenKind::While,
            Tok::Match => TokenKind::Match,
            Tok::Case => TokenKind::Case,
            Tok::Type => TokenKind::Type,
            Tok::With => TokenKind::With,
            Tok::Yield => TokenKind::Yield,
            Tok::Unknown => TokenKind::Unknown,
            Tok::StartModule => TokenKind::StartModule,
            Tok::StartExpression => TokenKind::StartExpression,
        }
    }
}

impl From<&Tok> for TokenKind {
    fn from(value: &Tok) -> Self {
        Self::from_token(value)
    }
}

<<<<<<< HEAD
impl From<Tok> for TokenKind {
    fn from(value: Tok) -> Self {
        Self::from_token(&value)
    }
}

impl TryFrom<TokenKind> for Operator {
    type Error = ();

    fn try_from(value: TokenKind) -> Result<Self, Self::Error> {
        Ok(match value {
            TokenKind::At | TokenKind::AtEqual => Operator::MatMult,
            TokenKind::Plus | TokenKind::PlusEqual => Operator::Add,
            TokenKind::Star | TokenKind::StarEqual => Operator::Mult,
            TokenKind::Vbar | TokenKind::VbarEqual => Operator::BitOr,
            TokenKind::Minus | TokenKind::MinusEqual => Operator::Sub,
            TokenKind::Slash | TokenKind::SlashEqual => Operator::Div,
            TokenKind::Amper | TokenKind::AmperEqual => Operator::BitAnd,
            TokenKind::Percent | TokenKind::PercentEqual => Operator::Mod,
            TokenKind::DoubleStar | TokenKind::DoubleStarEqual => Operator::Pow,
            TokenKind::LeftShift | TokenKind::LeftShiftEqual => Operator::LShift,
            TokenKind::CircumFlex | TokenKind::CircumflexEqual => Operator::BitXor,
            TokenKind::RightShift | TokenKind::RightShiftEqual => Operator::RShift,
            TokenKind::DoubleSlash | TokenKind::DoubleSlashEqual => Operator::FloorDiv,
            _ => return Err(()),
        })
    }
}

impl TryFrom<TokenKind> for BoolOp {
    type Error = ();

    fn try_from(value: TokenKind) -> Result<Self, Self::Error> {
        Ok(match value {
            TokenKind::And => BoolOp::And,
            TokenKind::Or => BoolOp::Or,
            _ => return Err(()),
        })
    }
}

impl TryFrom<&Tok> for UnaryOp {
    type Error = ();

    fn try_from(value: &Tok) -> Result<Self, Self::Error> {
        TokenKind::from_token(value).try_into()
    }
}

impl TryFrom<TokenKind> for UnaryOp {
    type Error = ();

    fn try_from(value: TokenKind) -> Result<Self, Self::Error> {
        Ok(match value {
            TokenKind::Plus => UnaryOp::UAdd,
            TokenKind::Minus => UnaryOp::USub,
            TokenKind::Tilde => UnaryOp::Invert,
            TokenKind::Not => UnaryOp::Not,
            _ => return Err(()),
        })
    }
=======
#[cfg(target_pointer_width = "64")]
mod sizes {
    use crate::lexer::{LexicalError, LexicalErrorType};
    use crate::Tok;
    use static_assertions::assert_eq_size;

    assert_eq_size!(Tok, [u8; 24]);
    assert_eq_size!(LexicalErrorType, [u8; 24]);
    assert_eq_size!(Result<Tok, LexicalError>, [u8; 32]);
>>>>>>> 8ec56277
}<|MERGE_RESOLUTION|>--- conflicted
+++ resolved
@@ -938,7 +938,6 @@
     }
 }
 
-<<<<<<< HEAD
 impl From<Tok> for TokenKind {
     fn from(value: Tok) -> Self {
         Self::from_token(&value)
@@ -1000,7 +999,8 @@
             _ => return Err(()),
         })
     }
-=======
+}
+
 #[cfg(target_pointer_width = "64")]
 mod sizes {
     use crate::lexer::{LexicalError, LexicalErrorType};
@@ -1010,5 +1010,4 @@
     assert_eq_size!(Tok, [u8; 24]);
     assert_eq_size!(LexicalErrorType, [u8; 24]);
     assert_eq_size!(Result<Tok, LexicalError>, [u8; 32]);
->>>>>>> 8ec56277
 }